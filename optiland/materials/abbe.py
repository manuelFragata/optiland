--- conflicted
+++ resolved
@@ -7,13 +7,8 @@
 
 Kramer Harrison, 2024
 """
-<<<<<<< HEAD
-import os
+import pkg_resources
 import optiland.backend as be
-=======
-import pkg_resources
-import numpy as np
->>>>>>> 2dbb1b9d
 from optiland.materials.base import BaseMaterial
 
 
@@ -44,13 +39,9 @@
         Returns:
             float: The refractive index of the material.
         """
-<<<<<<< HEAD
+        if be.any(wavelength < 0.380) or be.any(wavelength > 0.750):
+            raise ValueError('Wavelength out of range for this model.')
         return be.polyval(self._p, wavelength)
-=======
-        if np.any(wavelength < 0.380) or np.any(wavelength > 0.750):
-            raise ValueError('Wavelength out of range for this model.')
-        return np.polyval(self._p, wavelength)
->>>>>>> 2dbb1b9d
 
     def k(self, wavelength):
         """
@@ -76,19 +67,10 @@
         X_poly = be.hstack([X**i for i in range(1, 4)])
 
         # File contains fit coefficients
-<<<<<<< HEAD
-        coefficients_file = os.path.join(
-            os.path.dirname(os.path.abspath(__file__)),
-            '../../database/glass_model_coefficients.npy'
-            )
-
-        coefficients = be.load(coefficients_file)
-=======
         coefficients_file = pkg_resources.resource_filename(
             'optiland.database', 'glass_model_coefficients.npy'
         )
-        coefficients = np.load(coefficients_file)
->>>>>>> 2dbb1b9d
+        coefficients = be.load(coefficients_file)
         return X_poly @ coefficients
 
     def to_dict(self):
