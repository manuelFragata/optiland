--- conflicted
+++ resolved
@@ -254,8 +254,6 @@
         rays.update(jones)
         return rays
 
-<<<<<<< HEAD
-=======
     def to_dict(self):  # pragma: no cover
         """
         Converts the coating to a dictionary.
@@ -282,7 +280,6 @@
         """
         return cls(data['material_pre'], data['material_post'])
 
->>>>>>> 5e120015
 
 class FresnelCoating(BaseCoatingPolarized):
     """
