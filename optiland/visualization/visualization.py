--- conflicted
+++ resolved
@@ -158,17 +158,11 @@
         if title is not None:
             ax.set_title(title)
         else:
-<<<<<<< HEAD
-            ax.set_title(f'Surface {kwargs.get("surface_index", None)} deviation to plane\n'
-                         f'{kwargs.get("surface_type", None).capitalize()} surface')
-        
-=======
             ax.set_title(
                 f'Surface {kwargs.get("surface_index", None)} '
                 f'deviation to plane\n'
                 f'{kwargs.get("surface_type", None).capitalize()} surface'
             )
->>>>>>> 30627f81
         fig.colorbar(surf, ax=ax, shrink=0.5, aspect=10,
                      pad=0.15)
         
