--- conflicted
+++ resolved
@@ -249,7 +249,7 @@
             ax.set_xlim((-axis_lim*buffer, axis_lim*buffer))
             ax.set_ylim((-axis_lim*buffer, axis_lim*buffer))
         ax.set_title(f'Hx: {field[0]:.3f}, Hy: {field[1]:.3f}')
-<<<<<<< HEAD
+        ax.grid(alpha=0.25)
 
     def _prepare_data(self, data):
         """Prepare the data for visualization."""
@@ -262,7 +262,4 @@
                 intensity = be.to_numpy(wave_data[2])
                 subdata.append([x, y, intensity])
             new_data.append(subdata)
-        return new_data
-=======
-        ax.grid(alpha=0.25)
->>>>>>> 5e120015
+        return new_data